--- conflicted
+++ resolved
@@ -85,11 +85,7 @@
           // Prefer ASIN from the sheet for identification
           const asin = getValueFromRecord(record, process.env.CSV_COL_ASIN || 'ASIN,Parent_ASIN,SKU,Product_ID') || jobId
           
-<<<<<<< HEAD
           // Step 2: If no video exists, create one with OpenAI + HeyGen (primary) or Pictory/WaveSpeed (fallback)
-=======
-          // Step 2: If no video exists, create one with HeyGen
->>>>>>> d10b24d4
           if (!videoUrl || !(await urlLooksReachable(videoUrl))) {
             console.log('No existing video found. Creating new video with HeyGen...')
             
@@ -107,7 +103,6 @@
               script = (product?.details ?? product?.title ?? product?.name ?? '').toString()
             }
             
-<<<<<<< HEAD
             // 2b: Try HeyGen first (primary video generator with smart mapping)
             let heygenVideoUrl: string | undefined
             const hasHeyGenCreds = process.env.HEYGEN_API_KEY || process.env.GCP_SECRET_HEYGEN_API_KEY
@@ -167,21 +162,6 @@
                 console.log('🎬 Creating video with Pictory (fallback)...')
                 const pictoryClient = await createClientWithSecrets()
                 const token = await pictoryClient.getAccessToken()
-=======
-            // 2b: Create video with HeyGen
-            if (script) {
-              const hasHeyGenCreds = process.env.HEYGEN_API_KEY || process.env.GCP_SECRET_HEYGEN_API_KEY
-              
-              if (!hasHeyGenCreds) {
-                console.error('❌ HeyGen credentials not configured. Set HEYGEN_API_KEY or GCP_SECRET_HEYGEN_API_KEY')
-                console.warn('⏭️  Skipping row - cannot generate video without HeyGen credentials')
-                continue
-              }
-
-              try {
-                console.log('🎬 Creating video with HeyGen...')
-                const heygenClient = await createHeyGenClient()
->>>>>>> d10b24d4
                 
                 // Map product to HeyGen payload with avatar/voice selection
                 const mapping = mapProductToHeyGenPayload(record)
@@ -221,7 +201,6 @@
                     console.error('⚠️  Failed to write HeyGen mapping to sheet:', e?.message || e)
                   }
                 }
-<<<<<<< HEAD
               } catch (e: any) {
                 console.error('❌ Pictory video generation failed:', e?.message || e)
                 console.log('⚠️  Will try WaveSpeed as second fallback...')
@@ -238,8 +217,6 @@
                 console.log('🌊 Creating video with WaveSpeed (final fallback)...')
                 const { id } = await createWaveSpeedPrediction({ script, jobId })
                 console.log('✅ Created WaveSpeed prediction:', id)
-=======
->>>>>>> d10b24d4
                 
                 // Poll for video completion
                 console.log('⏳ Waiting for HeyGen video completion...')
