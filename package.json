{
  "name": "video",
  "version": "0.1.0",
  "private": true,
  "license": "MIT",
  "scripts": {
    "dev": "ts-node src/cli.ts",
    "typecheck": "tsc --noEmit",
    "build": "tsc -p tsconfig.json",
<<<<<<< HEAD
    "run:once": "ts-node scripts/run-once.ts",
    "validate": "ts-node scripts/validate-system.ts",
    "test:csv": "ts-node scripts/test-csv-processing.ts",
    "test:openai": "ts-node scripts/test-openai-script.ts",
    "test:heygen": "ts-node scripts/test-heygen-integration.ts",
    "test:platforms": "ts-node scripts/test-all-platforms.ts",
    "test:e2e": "ts-node scripts/test-e2e-integration.ts",
    "test:e2e:dry": "DRY_RUN=true ts-node scripts/test-e2e-integration.ts",
    "test:all": "npm run test:csv && npm run test:openai && npm run test:e2e:dry"
=======
    "build:docs": "echo 'Documentation already in public/' && ls -la public/",
    "run:once": "ts-node scripts/run-once.ts",
    "verify": "ts-node scripts/verify-social-posting.ts",
    "test:instagram": "ts-node scripts/test-instagram.ts",
    "test:twitter": "ts-node scripts/test-twitter.ts",
    "test:pinterest": "ts-node scripts/test-pinterest.ts",
    "test:youtube": "ts-node scripts/test-youtube.ts"
>>>>>>> b1eb14e4
  },
  "dependencies": {
    "@google-cloud/secret-manager": "^6.1.1",
    "@supabase/supabase-js": "^2.45.4",
    "axios": "^1.7.7",
    "dotenv": "^16.4.5",
    "express": "^4.21.1",
    "google-auth-library": "^9.15.0",
    "googleapis": "^137.0.0",
    "node-fetch": "2.6.7",
    "openai": "^4.67.3",
    "twitter-api-v2": "^1.17.2",
    "yargs": "^17.7.2"
  },
  "devDependencies": {
    "@types/express": "^5.0.0",
    "@types/node": "^20.16.10",
    "@types/yargs": "^17.0.34",
    "ts-node": "^10.9.2",
    "typescript": "^5.6.3"
  }
}<|MERGE_RESOLUTION|>--- conflicted
+++ resolved
@@ -7,7 +7,6 @@
     "dev": "ts-node src/cli.ts",
     "typecheck": "tsc --noEmit",
     "build": "tsc -p tsconfig.json",
-<<<<<<< HEAD
     "run:once": "ts-node scripts/run-once.ts",
     "validate": "ts-node scripts/validate-system.ts",
     "test:csv": "ts-node scripts/test-csv-processing.ts",
@@ -17,15 +16,6 @@
     "test:e2e": "ts-node scripts/test-e2e-integration.ts",
     "test:e2e:dry": "DRY_RUN=true ts-node scripts/test-e2e-integration.ts",
     "test:all": "npm run test:csv && npm run test:openai && npm run test:e2e:dry"
-=======
-    "build:docs": "echo 'Documentation already in public/' && ls -la public/",
-    "run:once": "ts-node scripts/run-once.ts",
-    "verify": "ts-node scripts/verify-social-posting.ts",
-    "test:instagram": "ts-node scripts/test-instagram.ts",
-    "test:twitter": "ts-node scripts/test-twitter.ts",
-    "test:pinterest": "ts-node scripts/test-pinterest.ts",
-    "test:youtube": "ts-node scripts/test-youtube.ts"
->>>>>>> b1eb14e4
   },
   "dependencies": {
     "@google-cloud/secret-manager": "^6.1.1",
